#!/usr/bin/python3

import sys
from math import radians, degrees, pi, sqrt
import configargparse
from gcode import *


p = configargparse.ArgParser(
    default_config_files=['resize.cfg'],
    formatter_class=configargparse.ArgumentDefaultsHelpFormatter,
    description="Generate G Code to trim a gear blank to size.")

p.add('out', nargs='?', type=configargparse.FileType('w'), default=sys.stdout)
p.add('--config', '-X', is_config_file=True, help='Config file path')

# Tool arguments
p.add('--diameter', '-I', type=float, default=15., help='Tool: cutting diameter at tip in mm')
p.add('--number', '-N', type=int, default=1, help='Tool: tool number')
p.add('--rpm', '-R', type=float, default=2000., help='Tool: spindle speed')
p.add('--feed', '-F', type=float, default=200., help='Tool: feed rate')
p.add('--mist', '-M', action='store_true', help='Tool: turn on mist coolant')
p.add('--flood', '-L', action='store_true', help='Tool: turn on flood coolant')
p.add('--mill', default='conventional', choices=['both', 'climb', 'conventional'], help='Tool: cutting method')

# Blank arguments
p.add('--thick', '-k', type=float, required=True, help='Thickness of gear blank in mm')
p.add('--rough', '-g', type=float, required=True, help='Rough diameter of the blank in mm')
p.add('--finish', '-f', type=float, required=True, help='Finished diameter for the blank in mm')
p.add('--angle', '-a', type=float, default=10., help='Rotation per clearing operation in degrees')
p.add('--steps', '-p', type=int, default=1, help='Number of equidistant passes by the cutter per operation')
p.add('--right', '-r', action='store_true', help='Rotary axis is on the right side of the machine')
p.add('--clear', '-c', type=float, default=2., help='Cutter clearance from gear blank in mm')

args = p.parse_args()
out = args.out

tool_diameter = args.diameter
tool_radius = tool_diameter / 2.
tool_number = args.number
tool_rpm = args.rpm
tool_feed = args.feed
cutter_clearance = args.clear
outer_diameter = args.rough
outer_radius = outer_diameter / 2.
inner_diameter = args.finish
inner_radius = inner_diameter / 2.
blank_thickness = args.thick
turn_angle = radians(args.angle)
angle_direction = 1 if args.right else -1
mill = args.mill

steps = args.steps
out = args.out

# Preamble of parameter comments to assist machine setup
g = Gcode()
g.append('%')
g.comment('Spur gear blank trimming')
g.comment()
g.comment("Rough Diameter: %g mm" % outer_diameter)
g.comment("Finish Diameter: %g mm" % inner_diameter)
g.comment("Thickness: %g mm" % blank_thickness)
g.comment()

# Setup the machine, choose the tool, set the rates
#g.comment('T%d D=%g WOC=%g - End mill' % (toolNumber, cutterDiameter, depthOfCut))
g.append('G90 G54 G64 G50 G17 G40 G80 G94 G91.1 G49')
g.append('G21')
g.append('G30')
g.append('T{number} G43 H{number} M6'.format(number=tool_number))
g.append('S%d M3 M8' % tool_rpm)
g.append('G54')
g.append('F%g' % tool_feed)

# depths are the various passes for trimming the blank
depths = []
cut_step = (outer_radius - inner_radius) / steps
x_offset = cutter_clearance + blank_thickness / 2.
x_start, x_end = -angle_direction * x_offset, angle_direction * x_offset
cut_radius = outer_radius - cut_step

x = x_end if mill == 'climb' else x_start
g.move(x=x)
x = -x

# Cut the blank to size
while cut_radius >= inner_radius:
    z = -sqrt(cut_radius**2 - (cut_radius-cut_step)**2)
    g.move(z=z)
    angle = 0.
    y = cut_radius + tool_radius
    g.move(y=y)
    while angle < 2 * pi:
        g.move(a=angle_direction * degrees(angle))
        g.cut(x=x)
        if mill == 'conventional':
            g.move(y=y+cutter_clearance)
            g.move(x=-x)
            g.move(y=y)
        elif mill == 'climb':
            g.move(y=y+cutter_clearance)
            g.move(x=-x)
            g.move(y=y)
        else:
<<<<<<< HEAD
            x = -x
=======
            x = x_start if x == x_end else x_end
>>>>>>> b8d296d8
        angle += turn_angle
    cut_radius -= cut_step

# Program is done, shutdown time
g.append('M05 M09')
g.append('G30')
g.append('M30')
g.append('%')

print(g.output(), file=out)<|MERGE_RESOLUTION|>--- conflicted
+++ resolved
@@ -103,11 +103,7 @@
             g.move(x=-x)
             g.move(y=y)
         else:
-<<<<<<< HEAD
             x = -x
-=======
-            x = x_start if x == x_end else x_end
->>>>>>> b8d296d8
         angle += turn_angle
     cut_radius -= cut_step
 
